--- conflicted
+++ resolved
@@ -126,35 +126,6 @@
       return Disposable.empty;
     }
 
-<<<<<<< HEAD
-    let input = inputText || fromEventCapture(document.body, 'input')
-      .flatMap((e) => {
-        if (!e.target || !e.target.value) return Observable.empty();
-        return Observable.of(e.target.value);
-      });
-
-    // Here's how this works - basically the idea is, we want a notification
-    // for when someone *starts* typing, but only at the beginning of a series
-    // of keystrokes, we don't want to hear anything while they're typing, and
-    // we don't want to hear about it when they're not typing at all, so we're
-    // only calling getCurrentKeyboardLanguage when it makes sense.
-    //
-    // To do that, we're going to listen on event, then map that to an Observable
-    // that returns a value then never ends. But! We're gonna *also* terminate that
-    // Observable once the user stops typing (the takeUntil). Then, we're gonna
-    // keep doing that forever (effectively waiting for the next inputEvent). The
-    // startWith(true) makes sure that we have an initial value on startup, then we
-    // map that
-    let userStartedTyping = input
-      .concatMap(() => Observable.return(true).concat(Observable.never()))
-      .takeUntil(input.guaranteedThrottle(750, this.scheduler))
-      .repeat()
-      .startWith(true);
-
-    let languageDetectionMatches = userStartedTyping
-      .do(() => d('User started typing'))
-      .flatMap(() => input.sample(2000, this.scheduler))
-=======
     let input = inputText || (fromEventCapture(document.body, 'input')
       .flatMap((e) => {
         if (!e.target || !e.target.value) return Observable.empty();
@@ -182,7 +153,6 @@
       });
       
     let languageDetectionMatches = contentToCheck
->>>>>>> b423d130
       .flatMap((text) => {
         d(`Attempting detection of ${text}`);
         return Observable.fromPromise(this.detectLanguageForText(text))
@@ -287,7 +257,7 @@
 
   async getLikelyLocaleForLanguage(language) {
     let lang = language.toLowerCase();
-    if (!this.likelyLocaleTable) this.likelyLocaleTable = await this.buildLikelyLocaleTable();
+    if (!this.likelyLocaleTable) this.likelyLocaleTable = await SpellCheckHandler.buildLikelyLocaleTable();
 
     if (this.likelyLocaleTable[lang]) return this.likelyLocaleTable[lang];
     this.fallbackLocaleTable = this.fallbackLocaleTable || require('./fallback-locales');
@@ -314,7 +284,7 @@
     this.currentSpellchecker.add(text);
   }
 
-  async buildLikelyLocaleTable() {
+  static async buildLikelyLocaleTable() {
     let localeList = [];
 
     if (process.platform === 'linux') {
@@ -343,7 +313,7 @@
 
       // NB: OS X will return lists that are half just a language, half
       // language + locale, like ['en', 'pt_BR', 'ko']
-      localeList = this.currentSpellchecker.getAvailableDictionaries()
+      localeList = this.spellchecker.getAvailableDictionaries()
         .map((x => {
           if (x.length === 2) return fallbackLocaleTable[x];
           return normalizeLanguageCode(x);
